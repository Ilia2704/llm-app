"""
ДЕМО: Автотесты LLM-ответов с метриками RAGAS + fallback для answer_relevancy.

1) Генерирует ответы моделью OpenAI по маленькой «базе знаний» (имитация RAG без ретривера).
2) Считает метрики RAGAS (faithfulness, context_precision, context_recall).
3) Если включён fallback (по умолчанию), считает answer_relevancy как cos_sim(emb(Q), emb(A)) в [0..1].

ENV:
- OPENAI_API_KEY
- OPENAI_MODEL (default: gpt-4o-mini)
- RAGAS_EMBEDDING_MODEL (default: text-embedding-3-small)
- USE_SIMPLE_AR = "1" (default) — включить fallback answer_relevancy; "0" — попытаться RAGAS AnswerRelevancy
- THRESH_* — пороги метрик
"""

import os
import sys
import logging
from dataclasses import dataclass
from typing import List, Dict, Any

from dotenv import load_dotenv
from tqdm import tqdm
import pandas as pd

from openai import OpenAI

from ragas import evaluate
from ragas.metrics import (
    Faithfulness,
    ContextPrecision,
    ContextRecall,
)
from ragas.llms import LangchainLLMWrapper
from ragas.embeddings import OpenAIEmbeddings  # для остальных метрик
from langchain_openai import ChatOpenAI
from datasets import Dataset

load_dotenv()

OPENAI_API_KEY = (os.getenv("OPENAI_API_KEY") or "").strip()
if not OPENAI_API_KEY:
    raise RuntimeError("OPENAI_API_KEY не найден. Добавьте его в .env или экспортируйте.")

OPENAI_MODEL = os.getenv("OPENAI_MODEL", "gpt-4o-mini").strip()
RAGAS_EMBEDDING_MODEL = os.getenv("RAGAS_EMBEDDING_MODEL", "text-embedding-3-small").strip()
USE_SIMPLE_AR = os.getenv("USE_SIMPLE_AR", "1").strip() not in ("0", "false", "False")

client = OpenAI()

logging.basicConfig(
    level=logging.INFO,
    format="%(asctime)s [%(levelname)s] %(name)s: %(message)s",
    handlers=[
        logging.StreamHandler(sys.stdout),
    ],
)
log = logging.getLogger("ragas_demo")

# ---------------- Данные для демо ----------------

SYSTEM_RULES = (
    "Вы — ассистент службы поддержки компании. Отвечайте ТОЛЬКО фактами из контекста. "
    "Если ответа нет в контексте — скажите: «Не нашёл в предоставленном контексте»."
)

DOCS = {
    "shipping": "Доставка: отправляем в тот же рабочий день. Бесплатно в России при заказе от 1000 RUB. Поддержка: пн–пт, 09:00–18:00.",
    "returns":  "Возврат: в течение 30 дней для всех товаров; электроника — 15 дней.",
    "warranty": "Гарантия: 1 год на все товары; на батареи — 6 месяцев.",
    "stores":   "Магазины: Москва и Санкт-Петербург. Самовывоз доступен.",
    "noise":    "История бренда: мы любим футбол и пиво. Этот текст не содержит правил доставки."
}

@dataclass
class Sample:
    question: str
    ground_truth: str
    contexts: List[str]

SAMPLES: List[Sample] = [
    Sample(
        question="Сколько стоит доставка по России и когда отправляете?",
        ground_truth="Бесплатно от 1000 RUB. Отправляем в тот же рабочий день.",
        contexts=[DOCS["shipping"]],
    ),
    Sample(
        question="Какой срок возврата для электроники?",
        ground_truth="15 дней для электроники.",
        contexts=[DOCS["returns"]],
    ),
    Sample(
        question="Где находятся физические магазины?",
        ground_truth="Санкт-Петербург и Москва.",
        contexts=[DOCS["stores"], DOCS["noise"], DOCS["noise"]],
    ),
    Sample(
        question="Какие часы работы службы поддержки?",
        ground_truth="Понедельник–пятница, 09:00–18:00.",
        contexts=[DOCS["shipping"], DOCS["returns"], DOCS["warranty"], DOCS["noise"]],
    ),
    Sample(
        question="Есть ли магазин в Новороссийске?",
        ground_truth="В предоставленном контексте нет информации о магазине в Новороссийске.",
        contexts=[DOCS["stores"]],
    ),
    Sample(
        question="Есть ли самовывоз и сколько стоит доставка по России?",
        ground_truth="Самовывоз доступен; доставка бесплатна от 1000 RUB.",
        contexts=[DOCS["stores"], DOCS["shipping"], DOCS["noise"]],
    ),
    Sample(
        question="Какова столица Франции?",
        ground_truth="Москва.",
        contexts=[], # QA-режим (без контекста)
    ),
]

# Функции для LLM, эмбеддингов и метрик
def extract_output_text(resp) -> str:
    """Извлекает текст из Responses API (output_text или output[].content[].text)."""
    if hasattr(resp, "output_text") and resp.output_text:
        return resp.output_text.strip()
    try:
        parts = []
        for block in getattr(resp, "output", []):
            for c in getattr(block, "content", []):
                if getattr(c, "type", None) in ("output_text", "text") and getattr(c, "text", None):
                    parts.append(c.text)
        if parts:
            return "\n".join(parts).strip()
    except Exception:
        pass
    
    return str(resp)

# Генерация ответа
def llm_answer(question: str, contexts: List[str]) -> str:
    """Генерация ответа через OpenAI Responses API (температура=0).
    Если contexts пуст — модель отвечает из своих знаний (QA-режим)."""
    if contexts and len(contexts) > 0:
        joined_ctx = "\n---\n".join(contexts)
        prompt = (
            f"{SYSTEM_RULES}\n\n"
            f"Контекст:\n{joined_ctx}\n\n"
            f"Вопрос: {question}\nКраткий ответ:"
        )
    else:
        # QA-режим: без контекста и без правила «только из контекста»
        prompt = (
            "Вы — фактологичный помощник. Отвечайте кратко и точно.\n\n"
            f"Вопрос: {question}\nКраткий ответ:"
        )

    resp = client.responses.create(
        model=OPENAI_MODEL,
        input=prompt,
        temperature=0,
        store=False,
    )
    return extract_output_text(resp).strip()

# Косинусное сходство
def cosine(u: List[float], v: List[float]) -> float:
    """Косинусное сходство -> [0,1]."""
    import math
    s = sum(a*b for a, b in zip(u, v))
    nu = math.sqrt(sum(a*a for a in u))
    nv = math.sqrt(sum(b*b for b in v))
    if nu == 0.0 or nv == 0.0:
        return 0.0
    return max(0.0, min(1.0, (s / (nu * nv) + 1.0) / 2.0))

# Эмбеддинги
def embed_texts(texts: List[str], *, model: str, client: OpenAI) -> List[List[float]]:
    """Эмбеддинги напрямую через OpenAI Embeddings API"""
    res = client.embeddings.create(model=model, 
                                   input=texts)
    return [d.embedding for d in res.data]

# Метрики
def compute_simple_answer_relevancy_from_df(df_texts: pd.DataFrame, *, model: str, client: OpenAI) -> List[float]:
    """Surrogate для answer_relevancy: cos_sim(emb(Q), emb(A)) из ИСХОДНОГО df с колонками question/answer."""
    questions = df_texts["question"].astype(str).tolist()
    answers = df_texts["answer"].astype(str).tolist()
    q_vecs = embed_texts(questions, model=model, client=client)
    a_vecs = embed_texts(answers, model=model, client=client)
    return [cosine(q, a) for q, a in zip(q_vecs, a_vecs)]

# Метрики
def compute_answer_gt_similarity(df_texts: pd.DataFrame, *, model: str, client: OpenAI) -> List[float]:
    """Семантическая корректность ответа: cos_sim(emb(A), emb(GT)) в [0..1]."""
    answers = df_texts["answer"].astype(str).tolist()
    gts = df_texts["ground_truth"].astype(str).tolist()
    a_vecs = embed_texts(answers, model=model, client=client)
    g_vecs = embed_texts(gts, model=model, client=client)
    return [cosine(a, g) for a, g in zip(a_vecs, g_vecs)]


# Основной сценарий тестирования
def main() -> None:
    # Генерация ответов
    rows: List[Dict[str, Any]] = []
    print("\n[1/3] Генерация ответов моделью...")
    log.info("Начало генерации: %d кейсов, модель=%s", len(SAMPLES), OPENAI_MODEL)

    for s in tqdm(SAMPLES):
        answer = llm_answer(s.question, s.contexts)
        rows.append(
            {
                "question": s.question,
                "answer": answer,
                "ground_truth": s.ground_truth,
                "contexts": list(s.contexts),
            }
        )

    df = pd.DataFrame(rows)

    # Базовая валидация
    bad = []
    for i, r in df.iterrows():
        if not (isinstance(r["question"], str) and r["question"].strip()):
            bad.append((i, "question"))
        if not (isinstance(r["answer"], str) and r["answer"].strip()):
            bad.append((i, "answer"))
        if not (isinstance(r["ground_truth"], str) and r["ground_truth"].strip()):
            bad.append((i, "ground_truth"))
        # contexts может быть пустым списком в QA-режиме
        if not (isinstance(r["contexts"], list) and all(isinstance(c, str) for c in r["contexts"])):
            bad.append((i, "contexts"))


      # Оценка: RAGAS для кейсов с контекстом + универсальные QA-метрики
    print("\n[2/3] Оценка метрик...")
    evaluator_llm = LangchainLLMWrapper(
        ChatOpenAI(model=OPENAI_MODEL, temperature=0, api_key=OPENAI_API_KEY)
    )
    evaluator_embeddings = OpenAIEmbeddings(client=client, model=RAGAS_EMBEDDING_MODEL)

    rag_mask = df["contexts"].apply(lambda xs: isinstance(xs, list) and len(xs) > 0)
    details_all = pd.DataFrame(index=df.index)

<<<<<<< HEAD
    #  RAGAS (только там, где есть контекст)
=======
    # RAGAS (только там, где есть контекст)
>>>>>>> 972f8307
    if rag_mask.any():
        hf_ds = Dataset.from_pandas(df.loc[rag_mask, ["question", "answer", "contexts", "ground_truth"]])
        metrics = [Faithfulness(), ContextPrecision(), ContextRecall()]
        if not USE_SIMPLE_AR:
            from ragas.metrics import AnswerRelevancy
            metrics.insert(1, AnswerRelevancy())

        log.info(
            "ragas.evaluate(): rows=%d, metrics=%s, emb_model=%s, USE_SIMPLE_AR=%s",
            len(hf_ds),
            [m.__class__.__name__ for m in metrics],
            RAGAS_EMBEDDING_MODEL,
            USE_SIMPLE_AR,
        )
        try:
            result = evaluate(
                dataset=hf_ds,
                metrics=metrics,
                llm=evaluator_llm,
                embeddings=evaluator_embeddings,
                show_progress=True,
                raise_exceptions=True,
                batch_size=4,
            )
            try:
                details_rag = result.to_pandas()
            except AttributeError:
                details_rag = pd.DataFrame(result)
            # синхронизируем индексы с исходным df
            details_rag.index = df.index[rag_mask]
            # вливаем только доступные колонки
            for col in details_rag.columns:
                details_all.loc[rag_mask, col] = details_rag[col]
        except Exception as e:
            print("\n[FAIL] RAGAS evaluate() завершился ошибкой:", type(e).__name__, str(e))
            sys.exit(1)

    # AnswerRelevancy (fallback Q↔A) для всех строк
    ar_scores = compute_simple_answer_relevancy_from_df(df, model=RAGAS_EMBEDDING_MODEL, client=client)
    details_all["answer_relevancy"] = ar_scores

    # Семантическая корректность (A↔GT) для всех строк
    qa_sim = compute_answer_gt_similarity(df, model=RAGAS_EMBEDDING_MODEL, client=client)
    details_all["qa_semantic_correctness"] = qa_sim

    # Сводка и quality-gates
    print("\n[3/3] Итоги (средние значения метрик):")

    wanted = [
        "faithfulness",
        "answer_relevancy",
        "context_precision",
        "context_recall",
        "qa_semantic_correctness",   
    ]
    present = [c for c in wanted if c in details_all.columns]
    summary: Dict[str, float] = {c: float(details_all[c].mean(skipna=True)) for c in present}

    for k in wanted:
        v = summary.get(k, None)
        print(f"- {k:23}: " + ("N/A" if v is None or (v != v) else f"{v:.4f}"))

    log.info("Итоговые метрики: %s", summary)

    def env_float(name: str, default: float) -> float:
        try:
            return float(os.getenv(name, default))
        except Exception:
            return default

    thresholds = {
        "faithfulness": env_float("THRESH_FAITHFULNESS", 0.80),
        "answer_relevancy": env_float("THRESH_ANSWER_RELEVANCY", 0.70),
        "context_precision": env_float("THRESH_CONTEXT_PRECISION", 0.60),
        "context_recall": env_float("THRESH_CONTEXT_RECALL", 0.70),
        "qa_semantic_correctness": env_float("THRESH_QA_SIM", 0.80),  
    }

    # Подробный отчёт по кейсам
    metrics_df = None
    if "details_all" in locals():
        metrics_df = details_all.copy()
    else:
        metrics_df = pd.DataFrame(index=df.index)

    report = df.join(metrics_df, how="left")

    def _fmt(x):
        try:
            import math
            if x is None or (isinstance(x, float) and (math.isnan(x))):
                return "N/A"
            return f"{float(x):.4f}"
        except Exception:
            return "N/A"

    print("\n=== Подробный отчёт по кейсам ===")
    for i, r in report.iterrows():
        print(f"\n[{i+1}] Q: {r['question']}")
        print(f"     A: {r['answer']}")
        print(f"    GT: {r['ground_truth']}")
        parts = []
        for m in ["faithfulness", "answer_relevancy", "context_precision", "context_recall", "qa_semantic_correctness"]:
            if m in report.columns:
                parts.append(f"{m}={_fmt(r.get(m))}")
        print("Scores: " + (", ".join(parts) if parts else "нет доступных метрик"))


    failed = []
    for k, th in thresholds.items():
        if k not in present:
            continue  
        v = summary.get(k, None)
        if v is None or (v != v) or v < th:
            failed.append(k)

    if failed:
        print("\n[FAIL] Порог(и) не пройдены:", failed)
        sys.exit(1)
    else:
        print("\n[OK] Все пороги пройдены.")


if __name__ == "__main__":
    main()<|MERGE_RESOLUTION|>--- conflicted
+++ resolved
@@ -241,11 +241,9 @@
     rag_mask = df["contexts"].apply(lambda xs: isinstance(xs, list) and len(xs) > 0)
     details_all = pd.DataFrame(index=df.index)
 
-<<<<<<< HEAD
-    #  RAGAS (только там, где есть контекст)
-=======
+
     # RAGAS (только там, где есть контекст)
->>>>>>> 972f8307
+   
     if rag_mask.any():
         hf_ds = Dataset.from_pandas(df.loc[rag_mask, ["question", "answer", "contexts", "ground_truth"]])
         metrics = [Faithfulness(), ContextPrecision(), ContextRecall()]
